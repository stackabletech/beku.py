--- conflicted
+++ resolved
@@ -12,17 +12,11 @@
 
 But you can also use `pip`:
 
-<<<<<<< HEAD
-    # from PyPI
-    pip install beku-stackabletech
-    # from GitHub
-    pip install git+https://github.com/stackabletech/beku.py.git@main
-=======
 ```sh
 # from PyPI
 pip install beku-stackabletech
 # from GitHub
-pip install git+https://github.com/stackabletech/beku.py.git@master
+pip install git+https://github.com/stackabletech/beku.py.git@main
 ```
 
 Or via NixOS and Nix Shell:
@@ -47,7 +41,6 @@
   // ...
 }
 ```
->>>>>>> 7a7e76ec
 
 ## Usage
 
